--- conflicted
+++ resolved
@@ -114,10 +114,6 @@
         """Raises an exeception if the Trigger Condition or
         Triggers for an update don't match what we expect.
         Protects us if these change in the future."""
-<<<<<<< HEAD
-        # pylint: disable=no-self-use
-=======
->>>>>>> 094aa70b
         if not item.get("Trigger Condition") == ["and", "MCP"]:
             raise ProcessorError(
                 "Unexpected Trigger Condition in item %s: %s"
@@ -169,10 +165,6 @@
         """Extracts the version of the update item."""
         # currently relies on the item having a title in the format
         # "Office 2011 x.y.z Update"
-<<<<<<< HEAD
-        # pylint: disable=no-self-use
-=======
->>>>>>> 094aa70b
         title_start = "Office 2011 "
         title_end = " Update"
         title = item.get("Title", "")
@@ -181,11 +173,6 @@
 
     def value_to_os_version_string(self, value):
         """Converts a value to an OS X version number"""
-<<<<<<< HEAD
-        # pylint: disable=no-self-use
-
-=======
->>>>>>> 094aa70b
         # Map string type for both Python 2 and Python 3.
         try:
             _ = basestring  # noqa: F823
