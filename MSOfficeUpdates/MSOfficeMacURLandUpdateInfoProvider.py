#!/usr/bin/env python
#
# Copyright 2015 Allister Banks and Tim Sutton,
# based on MSOffice2011UpdateInfoProvider by Greg Neagle
# much Office 2019 update work done by Carl Ashley
#
# Licensed under the Apache License, Version 2.0 (the "License");
# you may not use this file except in compliance with the License.
# You may obtain a copy of the License at
#
#     http://www.apache.org/licenses/LICENSE-2.0
#
# Unless required by applicable law or agreed to in writing, software
# distributed under the License is distributed on an "AS IS" BASIS,
# WITHOUT WARRANTIES OR CONDITIONS OF ANY KIND, either express or implied.
# See the License for the specific language governing permissions and
# limitations under the License.
<<<<<<< HEAD
# Disabling 'no-env-member' for recipe processors
# pylint:disable=e1101
=======
>>>>>>> 094aa70b
"""See docstring for MSOfficeMacURLandUpdateInfoProvider class"""

from __future__ import absolute_import

import plistlib
import re
import urllib.error
import urllib.parse
import urllib.request

from autopkglib import Processor, ProcessorError

__all__ = ["MSOfficeMacURLandUpdateInfoProvider"]

# CULTURE_CODE defaulting to 'en-US' as the installers and updates seem to be
# multilingual.
CULTURE_CODE = "0409"
BASE_URL = "https://officecdn.microsoft.com/pr/%s/MacAutoupdate/%s.xml"

# These can be easily be found as "Application ID" in
# ~/Library/Preferences/com.microsoft.autoupdate2.plist on a
# machine that has Microsoft AutoUpdate.app installed on it.
#
# Note that Skype, 'MSFB' has a '16' after it,
# AutoUpdate has a '03' or '04' after it,
# other Office 2016 products have '15'; Office 2019/365 prodects end with 2019

PROD_DICT = {
    "Excel2016": {"id": "XCEL15", "path": "/Applications/Microsoft Excel.app"},
    "Excel2019": {
        "id": "XCEL2019",
        "path": "/Applications/Microsoft Excel.app",
        "minimum_os": "10.12",
    },
    "OneNote2016": {"id": "ONMC15", "path": "/Applications/Microsoft OneNote.app"},
    "OneNote2019": {
        "id": "ONMC2019",
        "path": "/Applications/Microsoft OneNote.app",
        "minimum_os": "10.12",
    },
    "Outlook2016": {"id": "OPIM15", "path": "/Applications/Microsoft Outlook.app"},
    "Outlook2019": {
        "id": "OPIM2019",
        "path": "/Applications/Microsoft Outlook.app",
        "minimum_os": "10.12",
    },
    "PowerPoint2016": {
        "id": "PPT315",
        "path": "/Applications/Microsoft PowerPoint.app",
    },
    "PowerPoint2019": {
        "id": "PPT32019",
        "path": "/Applications/Microsoft PowerPoint.app",
        "minimum_os": "10.12",
    },
    "Word2016": {"id": "MSWD15", "path": "/Applications/Microsoft Word.app"},
    "Word2019": {
        "id": "MSWD2019",
        "path": "/Applications/Microsoft Word.app",
        "minimum_os": "10.12",
    },
    "SkypeForBusiness": {
        "id": "MSFB16",
        "path": "/Applications/Skype for Business.app",
    },
    "AutoUpdate03": {
        "id": "MSau03",
        "path": "/Library/Application Support/Microsoft/MAU2.0/Microsoft AutoUpdate.app",
    },
    "AutoUpdate04": {
        "id": "MSau04",
        "path": "/Library/Application Support/Microsoft/MAU2.0/Microsoft AutoUpdate.app",
    },
    "DefenderATP": {
        "id": "WDAV00",
        "path": "/Applications/Microsoft Defender ATP.app",
        "minimum_os": "10.12",
    },
}
LOCALE_ID_INFO_URL = "https://msdn.microsoft.com/en-us/goglobal/bb964664.aspx"
SUPPORTED_VERSIONS = ["latest", "latest-delta", "latest-standalone"]
SUPPORTED_VERSIONS_LIST = "', '".join(SUPPORTED_VERSIONS)
DEFAULT_VERSION = "latest"
CHANNELS = {
    "Production": "C1297A47-86C4-4C1F-97FA-950631F94777",
    "InsiderSlow": "1ac37578-5a24-40fb-892e-b89d85b6dfaa",
    "InsiderFast": "4B2D7701-0A4F-49C8-B4CB-0C2D4043F51F",
}
DEFAULT_CHANNEL = "Production"


class MSOfficeMacURLandUpdateInfoProvider(Processor):
    """Provides a download URL for the most recent version of MS Office 2016."""

    input_variables = {
        "locale_id": {
            "required": False,
            "default": "1033",
            "description": (
                "Locale ID that determines the language "
                "that is retrieved from the metadata, currently only "
                "used by the update description. See %s "
                "for a list of locale codes. The default is en-US." % LOCALE_ID_INFO_URL
            ),
        },
        "product": {
            "required": True,
            "description": "Name of product to fetch, e.g. Excel.",
        },
        "version": {
            "required": False,
            "default": DEFAULT_VERSION,
            "description": (
                "Update type to fetch. Supported values are: "
                "'%s'. Defaults to %s."
                % ("', '".join(SUPPORTED_VERSIONS), DEFAULT_VERSION)
                "'%s'. Defaults to %s." % (SUPPORTED_VERSIONS_LIST, DEFAULT_VERSION)
            ),
        },
        "munki_required_update_name": {
            "required": False,
            "default": "",
            "description": (
                "If the update is a delta, a 'requires' key will be set "
                "according to the minimum version defined in the MS "
                "metadata. If this key is set, this name will be used "
                "for the required item. If unset, NAME will be used."
            ),
        },
        "channel": {
            "required": False,
            "default": DEFAULT_CHANNEL,
            "description": (
                "Update feed channel that will be checked for updates. "
                "Defaults to %s, acceptable values are either a custom "
                "UUID or one of: %s" % (DEFAULT_CHANNEL, ", ".join(CHANNELS))
            ),
        },
    }
    output_variables = {
        "additional_pkginfo": {
            "description": "Some pkginfo fields extracted from the Microsoft metadata."
        },
        "description": {
            "description": "Description of the update from the manifest, in the language "
            "given by the locale_id input variable."
        },
        "version": {
            "description": (
                "The version of the update as extracted from the Microsoft " "metadata."
            )
        },
        "minimum_os_version": {
            "description": (
                "The minimum os version required by the update as extracted "
                "from the Microsoft metadata."
            )
        },
        "minimum_version_for_delta": {
            "description": (
                "If this update is a delta, this value will be set to the "
                "minimum required application version to which this delta "
                "can be applied. Otherwise it will be an empty string."
            )
        },
        "url": {"description": "URL to the latest installer."},
    }
    description = __doc__
    min_delta_version = ""

    def sanity_check_expected_triggers(self, item):
        """Raises an exeception if the Trigger Condition or
        Triggers for an update don't match what we expect.
        Protects us if these change in the future."""
        # MS currently uses "Registered File" placeholders, which get replaced
        # with the bundle of a given application ID. In other words, this is
        # the bundle version of the app itself.
        if not item.get("Trigger Condition") == ["and", "Registered File"]:
            raise ProcessorError(
                "Unexpected Trigger Condition in item %s: %s"
                % (item["Title"], item["Trigger Condition"])
            )

    def get_installs_items(self, item):
        """Attempts to parse the Triggers to create an installs item using
        only manifest data, making the assumption that CFBundleVersion and
        CFBundleShortVersionString are equal. Skip SkypeForBusiness as its
        xml does not contain a 'Trigger Condition'"""
        if self.env["product"] != "SkypeForBusiness":
            self.sanity_check_expected_triggers(item)
        version = self.get_version(item)
        # Skipping CFBundleShortVersionString because it doesn't contain
        # anything more specific than major.minor (no build versions
        # distinguishing Insider builds for example)
        installs_item = {
            "CFBundleVersion": version,
            "path": PROD_DICT[self.env["product"]]["path"],
            "type": "application",
        }
        return [installs_item]

    def get_version(self, item):
        """Extracts the version of the update item."""
        # If the 'Update Version' key exists we pull the "full" version string
        # easily from this
        if item.get("Update Version"):
            self.output(
                "Extracting version %s from metadata 'Update Version' key"
                % item["Update Version"]
            )
            return item["Update Version"]

    def get_installer_info(self):
        """Gets info about an installer from MS metadata."""
        # Get the channel UUID, matching against a custom UUID if one is given
        channel_input = self.env.get("channel", DEFAULT_CHANNEL)
        rex = r"^([0-9a-fA-F]{8}-([0-9a-fA-F]{4}-){3}[0-9a-fA-F]{12})$"
        match_uuid = re.match(rex, channel_input)
        if not match_uuid and channel_input not in CHANNELS:
            raise ProcessorError(
                "'channel' input variable must be one of: %s or a custom "
                "uuid" % (", ".join(CHANNELS))
            )
        if match_uuid:
            channel = match_uuid.groups()[0]
        else:
            channel = CHANNELS[channel_input]
        base_url = BASE_URL % (
            channel,
            CULTURE_CODE + PROD_DICT[self.env["product"]]["id"],
        )

        # Get metadata URL
        self.output("Requesting xml: %s" % base_url)
        req = urllib.request.Request(base_url)
        # Add the MAU User-Agent, since MAU feed server seems to explicitly
        # block a User-Agent of 'Python-urllib/2.7' - even a blank User-Agent
        # string passes.
        req.add_header(
            "User-Agent",
            "Microsoft%20AutoUpdate/3.6.16080300 CFNetwork/760.6.3 Darwin/15.6.0 (x86_64)",
        )

        try:
            fdesc = urllib.request.urlopen(req)
            data = fdesc.read()
            fdesc.close()
        except Exception as err:
            raise ProcessorError("Can't download %s: %s" % (base_url, err))

        metadata = plistlib.readPlistFromString(data)
        item = {}
        # Update feeds for a given 'channel' will have either combo or delta
        # pkg urls, with delta's additionally having a 'FullUpdaterLocation'
        # key.
        # We populate the item dict with the appropriate section of the metadata
        # output
        if (
            self.env["version"] == "latest"
            or self.env["version"] == "latest-standalone"
        ):
            item = [u for u in metadata if not u.get("FullUpdaterLocation")]
        elif self.env["version"] == "latest-delta":
            item = [u for u in metadata if u.get("FullUpdaterLocation")]
        if not item:
            raise ProcessorError(
                "Could not find an applicable update in " "update metadata."
            )

        # this just returns the first item; in the case of delta updates this
        # is not guaranteed to be the "latest" delta. Does anybody actually
        # use this?
        item = item[0]

        if self.env["version"] == "latest-standalone":
            # do string replacement on the pattern of the URL in the
            # case of a Standalone app request.
            url = item["Location"]
            updater_suffix = "_Updater.pkg"
            if url.endswith(updater_suffix):
                item["Location"] = url[0 : -(len(updater_suffix))] + "_Installer.pkg"
            else:
                raise ProcessorError(
                    "Updater URL in unexpected format; cannot "
                    "determine standalone URL."
                )

        self.env["url"] = item["Location"]
        self.output("Found URL %s" % self.env["url"])
        self.output("Got update: '%s'" % item["Title"])
        # now extract useful info from the rest of the metadata that could
        # be used in a pkginfo
        pkginfo = {}
        # Get a copy of the description in our locale_id
        all_localizations = item.get("Localized")
        lcid = self.env["locale_id"]
        if lcid not in all_localizations:
            raise ProcessorError(
                "Locale ID %s not found in manifest metadata. Available IDs: "
                "%s. See %s for more details."
                % (lcid, ", ".join(all_localizations), LOCALE_ID_INFO_URL)
            )
        manifest_description = all_localizations[lcid]["Short Description"]
        # Store the description in a separate output variable and in our pkginfo
        # directly.
        pkginfo["description"] = "<html>%s</html>" % manifest_description
        self.env["description"] = manifest_description

        # Minimum OS version key should exist!
        pkginfo["minimum_os_version"] = (
            item.get("Minimum OS")
            or PROD_DICT[self.env["product"]].get("minimum_os")
            or "10.10.5"
        )

        installs_items = self.get_installs_items(item)
        if installs_items:
            pkginfo["installs"] = installs_items

        # Extra work to do if this is a delta updater
        if self.env["version"] == "latest-delta":
            try:
                rel_versions = item["Triggers"]["Registered File"]["VersionsRelative"]
            except KeyError:
                raise ProcessorError(
                    "Can't find expected VersionsRelative"
                    "keys for determining minimum update "
                    "required for delta update."
                )
            for expression in rel_versions:
                operator, ver_eval = expression.split()
                if operator == ">=":
                    self.min_delta_version = ver_eval
                    break
            if not self.min_delta_version:
                raise ProcessorError(
                    "Not able to determine minimum required "
                    "version for delta update."
                )
            # Put minimum_update_version into installs item
            self.output("Adding minimum required version: %s" % self.min_delta_version)
            pkginfo["installs"][0]["minimum_update_version"] = self.min_delta_version
            required_update_name = self.env["NAME"]
            if self.env["munki_required_update_name"]:
                required_update_name = self.env["munki_required_update_name"]
            # Add 'requires' array
            pkginfo["requires"] = [
                "%s-%s" % (required_update_name, self.min_delta_version)
            ]

        self.env["version"] = self.get_version(item)
        self.env["minimum_os_version"] = pkginfo["minimum_os_version"]
        self.env["minimum_version_for_delta"] = self.min_delta_version
        self.env["additional_pkginfo"] = pkginfo
        self.env["url"] = item["Location"]
        self.output("Additional pkginfo: %s" % self.env["additional_pkginfo"])

    def main(self):
        """Get information about an update"""
        if self.env["version"] not in SUPPORTED_VERSIONS:
            raise ProcessorError(
                "Invalid 'version': supported values are '%s'"
                % "', '".join(SUPPORTED_VERSIONS)
            )
        self.get_installer_info()


if __name__ == "__main__":
    PROCESSOR = MSOfficeMacURLandUpdateInfoProvider()
    PROCESSOR.execute_shell()<|MERGE_RESOLUTION|>--- conflicted
+++ resolved
@@ -15,11 +15,6 @@
 # WITHOUT WARRANTIES OR CONDITIONS OF ANY KIND, either express or implied.
 # See the License for the specific language governing permissions and
 # limitations under the License.
-<<<<<<< HEAD
-# Disabling 'no-env-member' for recipe processors
-# pylint:disable=e1101
-=======
->>>>>>> 094aa70b
 """See docstring for MSOfficeMacURLandUpdateInfoProvider class"""
 
 from __future__ import absolute_import
@@ -134,8 +129,6 @@
             "default": DEFAULT_VERSION,
             "description": (
                 "Update type to fetch. Supported values are: "
-                "'%s'. Defaults to %s."
-                % ("', '".join(SUPPORTED_VERSIONS), DEFAULT_VERSION)
                 "'%s'. Defaults to %s." % (SUPPORTED_VERSIONS_LIST, DEFAULT_VERSION)
             ),
         },
