--- conflicted
+++ resolved
@@ -65,15 +65,11 @@
         },
     }
     output_variables = {
-        "url": {"description": "URL to the latest Mozilla product release."},
+        "url": {"description": "URL to the latest Mozilla product release."}
     }
 
     def get_mozilla_dmg_url(self, base_url, product_name, release, locale):
         """Assemble download URL for Mozilla product"""
-<<<<<<< HEAD
-        # pylint: disable=no-self-use
-=======
->>>>>>> 094aa70b
         # Allow locale as both en-US and en_US.
         locale = locale.replace("_", "-")
 
