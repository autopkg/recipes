--- conflicted
+++ resolved
@@ -15,11 +15,6 @@
 # See the License for the specific language governing permissions and
 # limitations under the License.
 """See docstring for AdobeReaderURLProvider class"""
-<<<<<<< HEAD
-# Disabling warnings for env members and imports that only affect recipe-
-# specific processors.
-=======
->>>>>>> 094aa70b
 
 from __future__ import absolute_import
 
