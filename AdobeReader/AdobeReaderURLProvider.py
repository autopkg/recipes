--- conflicted
+++ resolved
@@ -74,12 +74,7 @@
     }
 
     def get_reader_dmg_url(self, base_url, language, major_version, os_version):
-<<<<<<< HEAD
         """Returns download URL for Adobe Reader DMG"""
-        # pylint: disable=no-self-use
-=======
-        '''Returns download URL for Adobe Reader DMG'''
->>>>>>> 094aa70b
         request_url = base_url % (os_version, language)
         request = urllib.request.Request(request_url)
         request.add_header("x-requested-with", "XMLHttpRequest")
