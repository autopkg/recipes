--- conflicted
+++ resolved
@@ -93,17 +93,6 @@
             raise ProcessorError("OS X Version %s not recognised" % os_version)
         return (major_vers, minor_vers)
 
-<<<<<<< HEAD
-    def process_version(self, version):
-        """Returns a tuple of major, minor and patch versions"""
-        all_versions = version.split(".")
-        for v in all_versions:
-            try:
-                int(v)
-            except (TypeError, ValueError):
-                raise ProcessorError("Version %s not recognised" % version)
-        return tuple(all_versions)
-
     def process_url_vars(self, url):
         """Substitute keys in URL templates with actual values"""
         # pylint: disable=no-self-use
@@ -115,30 +104,6 @@
     def get_manifest_data(self, manifest_plist_url):
         """Get manifest(plist) data from a url"""
         manifest_plist_response = self.download(manifest_plist_url)
-=======
-    def process_url_vars(self, url):
-        """Substitute keys in URL templates with actual values"""
-        # pylint: disable=no-self-use
-        for var in _URL_VARS.keys():
-            subbed_url = url.replace(r"{%s}" % var, _URL_VARS[var])
-            url = subbed_url
-        return subbed_url
-
-    def get_url_response(self, url):
-        """Get data from a url"""
-        # pylint: disable=no-self-use
-        try:
-            url_handle = urlopen(url)
-            response = url_handle.read()
-            url_handle.close()
-        except Exception as err:
-            raise ProcessorError("Can't read response from URL %s: %s" % (url, err))
-        return response
-
-    def get_manifest_data(self, manifest_plist_url):
-        """Get manifest(plist) data from a url"""
-        manifest_plist_response = self.get_url_response(manifest_plist_url)
->>>>>>> 1c75cb1d
         try:
             manifest_data = readPlistFromString(manifest_plist_response)
         except Exception as err:
@@ -146,11 +111,7 @@
                 "Can't parse manifest plist at %s: %s" % (manifest_plist_url, err)
             )
 
-<<<<<<< HEAD
-        if "PatchURL" not in list(manifest_data.keys()):
-=======
         if "PatchURL" not in manifest_data.keys():
->>>>>>> 1c75cb1d
             raise ProcessorError(
                 "Manifest plist key '%s' not found at %s"
                 % ("PatchURL", manifest_plist_url)
@@ -196,13 +157,8 @@
                 % (major_version, ", ".join(SUPPORTED_VERS))
             )
 
-<<<<<<< HEAD
-        # Adobe requires a target macOS version to be passed to the URL
-        # # on more recent updates
-=======
         # Adobe require a target OS X version to be passed to the URL on more recent
         # updates
->>>>>>> 1c75cb1d
         target_os_parsed = self.process_target_os(target_os)
         # global _URL_VARS global statement not needed to modify a key/value pair
         _URL_VARS["MAJREV"] = major_version
@@ -214,11 +170,6 @@
             munki_update_name = self.process_url_vars(MUNKI_UPDATE_NAME_DEFAULT)
         (url, version, prev_version) = self.get_acrobat_metadata(get_version)
 
-<<<<<<< HEAD
-        self.process_version(version)
-
-=======
->>>>>>> 1c75cb1d
         new_pkginfo = {}
 
         # if our required version is something other than a base version
